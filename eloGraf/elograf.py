#!/usr/bin/env python3
# -*- coding: utf-8 -*-
"""
Created on Wed Jun 16 08:15:47 2021

@author: papoteur
@license: GPL v3.0
"""

import sys
import os
import re
import ujson
import urllib.request, urllib.error
import logging
import argparse
<<<<<<< HEAD
from PyQt6.QtGui import QIcon, QStandardItemModel, QStandardItem
from PyQt6.QtCore import (
=======
from PyQt5.QtGui import QIcon, QStandardItemModel, QStandardItem, QInputMethod
from PyQt5.QtCore import (
>>>>>>> fa2d9f4e
    QCoreApplication,
    QDir,
    QLibraryInfo,
    QLocale,
    QModelIndex,
    QSettings,
    QSize,
    Qt,
    QTranslator,
    QTimer,
)
from PyQt6.QtWidgets import (
    QAbstractItemView,
    QApplication,
    QCheckBox,
    QDialog,
    QDialogButtonBox,
    QFileDialog,
    QHBoxLayout,
    QMenu,
    QProgressBar,
    QPushButton,
    QSizePolicy,
    QSystemTrayIcon,
    QTableWidget,
    QVBoxLayout,
    QWidget,
    QTableView,
)
from subprocess import Popen, run
from zipfile import ZipFile
import eloGraf.elograf_rc  # type: ignore
import eloGraf.advanced as advanced  # type: ignore
import eloGraf.confirm as confirm  # type: ignore
import eloGraf.custom as custom  # type: ignore

# Types.
from typing import (
    Any,
    Tuple,
    List,
    Dict,
    Optional,
)

MODEL_USER_PATH = os.path.expanduser("~/.config/vosk-models")
MODEL_GLOBAL_PATH = "/opt/vosk-models"
MODEL_LIST = "model-list.json"
MODELS_URL = "https://alphacephei.com/vosk/models"

DEFAULT_RATE: int = 44100


def get_size(start_path=".") -> Tuple[float, str]:
    total_size: int = 0
    for dirpath, dirnames, filenames in os.walk(start_path):
        for f in filenames:
            fp = os.path.join(dirpath, f)
            # skip if it is symbolic link
            if not os.path.islink(fp):
                total_size += os.path.getsize(fp)
    total: float = float(total_size)
    for unit in ("B", "Kb", "Mb", "Gb", "Tb"):
        if total < 1024:
            break
        total /= 1024
    return total, unit


class Models(QStandardItemModel):
    def __init__(self):
        QStandardItemModel.__init__(self, 0, 5)
        headers = [
            self.tr("Language"),
            self.tr("Name"),
            self.tr("Version"),
            self.tr("Size"),
            self.tr("Class"),
        ]
        i: int = 0
        for label in headers:
            self.setHeaderData(i, Qt.Orientation.Horizontal, label)
            i += 1


class Settings(QSettings):
    def __init__(self):
        super(QSettings, self).__init__("Elograf", "Elograf")

    def load(self):
        if self.contains("Precommand"):
            self.precommand: str = self.value("Precommand", type=str)
        else:
            self.precommand: str = ""
        if self.contains("Postcommand"):
            self.postcommand = self.value("Postcommand", type=str)
        else:
            self.postcommand: str = ""
        if self.contains("SampleRate"):
            self.sampleRate: int = self.value("SampleRate", type=int)
        else:
            self.sampleRate: int = DEFAULT_RATE
        if self.contains("Timeout"):
            self.timeout = self.value("Timeout", type=int)
        else:
            self.timeout: int = 0
        if self.contains("IdleTime"):
            self.idleTime = self.value("IdleTime", type=int)
        else:
            self.idleTime: int = 100
        if self.contains("Punctuate"):
            self.punctuate = self.value("Punctuate", type=int)
        else:
            self.punctuate: int = 0
        if self.contains("FullSentence"):
            self.fullSentence = self.value("FullSentence", type=bool)
        else:
            self.fullSentence: bool = False
        if self.contains("Digits"):
            self.digits: bool = self.value("Digits", type=bool)
        else:
            self.digits: bool = False
        if self.contains("UseSeparator"):
            self.useSeparator = self.value("UseSeparator", type=bool)
        else:
            self.useSeparator: bool = False
        if self.contains("FreeCommand"):
            self.freeCommand = self.value("FreeCommand", type=str)
        else:
            self.freeCommand: str = ""
        if self.contains("Tool"):
            self.tool = self.value("Tool", type=str)
        else:
            self.tool: str = ""
        if self.contains("Env"):
            self.env = self.value("Env", type=str)
        else:
            self.env: str = ""
        if self.contains("DeviceName"):
            self.deviceName = self.value("DeviceName", type=str)
        else:
            self.deviceName: str = "default"
        if self.contains("DirectClick"):
            self.directClick = self.value("DirectClick", type=bool)
        else:
            self.directClick: bool = False
        if self.contains("Keyboard"):
            self.keyboard = self.value("Keyboard", type=str)
        else:
            self.keyboard: str = ""
        self.models = []
        to_select = None
        n = self.beginReadArray("Models")
        for i in range(0, n):
            self.setArrayIndex(i)
            entry = {}
            entry["name"] = self.value("name")
            entry["language"] = self.value("language")
            entry["size"] = self.value("size")
            entry["type"] = self.value("type")
            entry["version"] = self.value("version")
            entry["location"] = self.value("location")
            self.models.append(entry)
        self.endArray()

    def save(self):
        if self.precommand == "":
            self.remove("Precommand")
        else:
            self.setValue("Precommand", self.precommand)
        if self.postcommand == "":
            self.remove("Postcommand")
        else:
            self.setValue("Postcommand", self.postcommand)
        if self.timeout == 0:
            self.remove("Timeout")
        else:
            self.setValue("Timeout", self.timeout)
        if self.sampleRate == DEFAULT_RATE:
            self.remove("SampleRate")
        else:
            self.setValue("SampleRate", self.sampleRate)
        if self.idleTime == 100:
            self.remove("IdleTime")
        else:
            self.setValue("IdleTime", self.idleTime)
        if self.punctuate == 0:
            self.remove("Punctuate")
        else:
            self.setValue("Punctuate", self.punctuate)
        self.setValue("FullSentence", int(self.fullSentence))
        self.setValue("Digits", int(self.digits))
        self.setValue("UseSeparator", int(self.useSeparator))
        self.setValue("DirectClick", int(self.directClick))
        self.setValue("Tool",self.tool)
        if self.freeCommand == "":
            self.remove("FreeCommand")
        else:
            self.setValue("FreeCommand", self.freeCommand)
        if self.env == "":
            self.remove("Env")
        else:
            self.setValue("Env", self.env)
        if self.keyboard == "":
            self.remove("Keyboard")
        else:
            self.setValue("Keyboard", self.keyboard)
        if self.deviceName == "default":
            self.remove("DeviceName")
        else:
            self.setValue("DeviceName", self.deviceName)

    def add_model(self, language, name, version, size, mclass, location):
        entry = {}
        entry["name"] = name
        entry["language"] = language
        entry["size"] = size
        entry["type"] = mclass
        entry["version"] = version
        entry["location"] = location
        self.models.append(entry)
        self.write_models()

    def remove_model(self, index):
        del self.models[index]
        self.write_models()

    def write_models(self):
        # clean config file
        n = self.beginReadArray("Models")
        self.endArray()
        self.beginWriteArray("Models")
        for i in range(0, n):
            self.setArrayIndex(i)
            self.remove(str(i))
        self.endArray()
        # write the list
        n = len(self.models)
        self.beginWriteArray("Models")
        for i in range(0, n):
            self.setArrayIndex(i)
            self.setValue("language", self.models[i]["language"])
            self.setValue("name", self.models[i]["name"])
            self.setValue("version", self.models[i]["version"])
            self.setValue("size", self.models[i]["size"])
            self.setValue("type", self.models[i]["type"])
            self.setValue("location", self.models[i]["location"])
        self.endArray()


class AdvancedUI(QDialog):
    def __init__(self):
        super(QDialog, self).__init__()
        self.ui = advanced.Ui_Dialog()
        self.ui.setupUi(self)
        self.ui.timeout.valueChanged.connect(self.timeoutChanged)
        self.ui.idleTime.valueChanged.connect(self.idleChanged)
        self.ui.punctuate.valueChanged.connect(self.punctuateChanged)

    def timeoutChanged(self, num: int):
        self.ui.timeoutDisplay.setText(str(num))

    def idleChanged(self, num: int):
        self.ui.idleDisplay.setText(str(num))

    def punctuateChanged(self, num: int):
        self.ui.punctuateDisplay.setText(str(num))


class ConfirmDownloadUI(QDialog):
    def __init__(self, text: str) -> None:
        super(QDialog, self).__init__()
        self.ui = confirm.Ui_Dialog()
        self.ui.setupUi(self)
        self.ui.message.setText(text)


class CustomUI(QDialog):
    def __init__(self, index, settings):
        """
        Dialog for creating or editing properties of a model
        index is set to -1 for creation, else to the index in the Models in settings
        """
        super(QDialog, self).__init__()
        self.settings = settings
        self.ui = custom.Ui_Dialog()
        self.ui.setupUi(self)
        self.ui.filePicker.clicked.connect(self.selectCustom)
        self.index: int = index

    def selectCustom(self) -> None:
        if os.path.isdir(self.ui.filePicker.text()):
            path: str = self.ui.filePicker.text()
        else:
            path = QDir.homePath()
        newPath: str = QFileDialog.getExistingDirectory(
            self, self.tr("Select the model path"), path
        )
        if newPath:
            self.ui.filePicker.setText(newPath)
            self.ui.nameLineEdit.setText(os.path.basename(newPath))
            size, unit = get_size(newPath)
            unit = self.tr(unit)
            self.ui.sizeLineEdit.setText(f"{size:.2f} {unit}")

    def accept(self) -> None:
        name: str = self.ui.nameLineEdit.text()
        language: str = self.ui.languageLineEdit.text()
        if language == "":
            self.ui.languageLineEdit.setStyleSheet("border: 3px solid red")
            QTimer.singleShot(1000, lambda: self.ui.languageLineEdit.setStyleSheet(""))
            return
        if name == "":
            self.ui.nameLineEdit.setStyleSheet("border: 3px solid red")
            QTimer.singleShot(1000, lambda: self.ui.nameLineEdit.setStyleSheet(""))
            return
        new_path: str = self.ui.filePicker.text()
        if os.path.exists(new_path):
            logging.debug(f"Accepted ")
            if self.index == -1:
                self.settings.add_model(
                    language,
                    name,
                    self.ui.versionLineEdit.text(),
                    self.ui.sizeLineEdit.text(),
                    self.ui.classLineEdit.text(),
                    new_path,
                )
                self.index = len(self.settings.models)
            else:
                # update existing values
                self.settings.models[self.index]["language"] = language
                self.settings.models[self.index]["name"] = name
                self.settings.models[self.index][
                    "version"
                ] = self.ui.versionLineEdit.text()
                self.settings.models[self.index]["size"] = self.ui.sizeLineEdit.text()
                self.settings.models[self.index]["type"] = self.ui.classLineEdit.text()
                self.settings.models[self.index]["location"] = new_path
            self.done(self.index)


class DownloadPopup(QDialog):
    """
    Dialog class for displaying a list of models available on Vosk website
    and choosing one to download.
    The model can be saved in local user space or in system space.
    """

    def __init__(self, settings: QSettings, installed: List[str], parent=None) -> None:
        super(QDialog, self).__init__(parent)
        self.settings = settings
        self.setWindowTitle("Elograf")
        self.setWindowIcon(QIcon(":/icons/elograf/24/micro.png"))
        self.list = Models()
        with open(os.path.join(MODEL_USER_PATH, MODEL_LIST)) as remote_list:
            self.remote_models: Dict = ujson.loads(remote_list.read())
        for model_data in sorted(
            self.remote_models, key=lambda item: item["lang_text"]
        ):
            if (
                model_data["name"] not in [u for u in installed]
                and model_data["obsolete"] != "true"
            ):
                language_item = QStandardItem(model_data["lang_text"])
                name_item = QStandardItem(model_data["name"])
                size_item = QStandardItem(model_data["size_text"])
                version_item = QStandardItem(model_data["version"])
                class_item = QStandardItem(model_data["type"])
                self.list.appendRow(
                    [
                        language_item,
                        name_item,
                        version_item,
                        size_item,
                        class_item,
                    ]
                )
        self.setSizePolicy(QSizePolicy.Policy.Expanding, QSizePolicy.Policy.Expanding)
        vbox = QVBoxLayout()
        self.table = QTableView()
        self.table.setModel(self.list)
        vbox.addWidget(self.table)
        self.setLayout(vbox)
        self.table.resizeColumnsToContents()
        self.table.setSelectionBehavior(QAbstractItemView.SelectionBehavior.SelectRows)
        self.table.setSelectionMode(QAbstractItemView.SelectionMode.SingleSelection)
        self.table.setHorizontalScrollBarPolicy(Qt.ScrollBarPolicy.ScrollBarAlwaysOff)
        self.bar = QProgressBar()
        self.bar.setMaximum(100)
        self.bar.setMinimum(0)
        vbox.addWidget(self.bar)
        buttonBox = QDialogButtonBox(QDialogButtonBox.StandardButton.Close)
        systemButton = QPushButton(self.tr("Import system wide"))
        buttonBox.addButton(systemButton, QDialogButtonBox.ButtonRole.ActionRole)
        userButton = QPushButton(self.tr("Import in user space"))
        buttonBox.addButton(userButton, QDialogButtonBox.ButtonRole.ActionRole)
        vbox.addWidget(buttonBox)
        systemButton.clicked.connect(self.system)
        userButton.clicked.connect(self.user)
        buttonBox.rejected.connect(self.close)

    def sizeHint(self) -> QSize:
        width = 0
        for i in range(self.list.columnCount()):
            width += self.table.columnWidth(i)
        width += self.table.verticalHeader().sizeHint().width()
        width += self.table.verticalScrollBar().sizeHint().width()
        width += self.table.frameWidth() * 2
        return QSize(width, self.height())

    def user(self):
        # Import and extract the imported model to local space
        rc, temp_file, name = self.import_model()
        if rc:
            try:
                with ZipFile(temp_file) as z:
                    z.extractall(MODEL_USER_PATH)
            except:
                logging.warning("Invalid file")
            self.register(os.path.join(MODEL_USER_PATH, name))
            self.done(1)

    def system(self):
        # Import and extract the imported model to system space
        rc, temp_file, name = self.import_model()
        if rc:
            while not os.path.exists(MODEL_GLOBAL_PATH):
                p = Popen(["pkexec", "mkdir", "-p", "-m=777", MODEL_GLOBAL_PATH])
                returncode = p.wait()
                if returncode != 0:
                    self.retry = ConfirmDownloadUI(
                        self.tr(
                            "The application failed to save the model. Do you want to retry?"
                        )
                    )
                    rc = self.retry.exec()
                    if not rc:
                        break
            try:
                with ZipFile(temp_file) as z:
                    z.extractall(MODEL_GLOBAL_PATH)
                    self.register(os.path.join(MODEL_GLOBAL_PATH, name))
            except:
                warning = ConfirmDownloadUI(
                    self.tr(
                        "The model can't be saved. Check for space available or credentials for {}"
                    ).format(MODEL_GLOBAL_PATH)
                )
                warning.exec()
            self.done(1)

    def progress(self, n: int, size: int, total: int) -> None:
        if total is not None:
            self.bar.setValue(n * size * 100 // total)
        else:
            self.bar.setMaximum(0)
            self.bar.setValue(n)
        self.bar.repaint()
        QCoreApplication.processEvents()

    def import_model(self) -> Tuple[bool, str, str]:
        # download the selected model
        # model designated by the selected line in "table"
        selection = self.table.selectionModel().selectedRows()  # liste de QModelIndex
        if len(selection) == 0:
            logging.warning("No selected model")
            return False, "", ""
        size = self.list.data(self.list.index(selection[0].row(), 3))
        self.name = self.list.data(self.list.index(selection[0].row(), 1))
        self.confirm_dl = ConfirmDownloadUI(
            self.tr(
                "We will download the model {} of {} from {}. Do you agree?"
            ).format(self.name, size, MODELS_URL)
        )
        rc = self.confirm_dl.exec()
        if rc:
            url = ""
            for model in self.remote_models:
                if model["name"] == self.name:
                    url = model["url"]
                    break
            if url != "":
                try:
                    temp_file, _ = urllib.request.urlretrieve(
                        url,
                        reporthook=self.progress,
                    )
                except urllib.error.URLError:
                    logging.warning("Network unavailable or bad URL")
                    return False, "", ""
                return True, temp_file, self.name
            else:
                logging.warning("The model has no url provided")
        return False, "", ""

    def register(self, location):
        # Check if the model is already registred, based on the name
        n = len(self.settings.models)
        model_registred = False
        for i in range(0, n):
            if self.name == self.settings.models[i]["name"]:
                model_registred = True
                break
        if not model_registred:
            logging.debug(f"Registered {n + 1}")
            selection = self.table.selectionModel().selectedRows()
            row = selection[0].row()
            newmodel = {}
            self.settings.add_model(
                self.list.data(self.list.index(row, 0)),
                self.name,
                self.list.data(self.list.index(row, 2)),
                self.list.data(self.list.index(row, 3)),
                self.list.data(self.list.index(row, 4)),
                location,
            )


class ConfigPopup(QDialog):
    def __init__(self, currentModel: str, parent=None) -> None:
        super(ConfigPopup, self).__init__(parent)
        self.settings = Settings()
        self.currentModel = currentModel
        import importlib.metadata

        self.setWindowTitle("Elograf " + importlib.metadata.version("eloGraf"))
        self.setWindowIcon(QIcon(":/icons/elograf/24/micro.png"))
        layout = QVBoxLayout(self)
        if not os.path.exists(MODEL_USER_PATH):
            os.makedirs(MODEL_USER_PATH, exist_ok=True)
        self.table = QTableView()
        self.table.setSelectionBehavior(QAbstractItemView.SelectionBehavior.SelectRows)
        self.table.setSelectionMode(QAbstractItemView.SelectionMode.SingleSelection)
        layout.addWidget(self.table)
        # read models data from settings
        self.settings.load()
        self.list, selected = self.get_list()
        self.table.setModel(self.list)
        if selected is not None:
            self.table.selectRow(selected)
        self.interfaceCB = QCheckBox(self.tr("Active direct click on icon"))
        layout.addWidget(self.interfaceCB)
        buttonBox = QDialogButtonBox(QDialogButtonBox.StandardButton.Close)
        remoteButton = QPushButton(self.tr("Import remote model"))
        buttonBox.addButton(remoteButton, QDialogButtonBox.ButtonRole.ActionRole)
        localButton = QPushButton(self.tr("Import local model"))
        buttonBox.addButton(localButton, QDialogButtonBox.ButtonRole.ActionRole)
        advancedButton = QPushButton(self.tr("Advanced"))
        buttonBox.addButton(advancedButton, QDialogButtonBox.ButtonRole.ActionRole)
        layout.addWidget(buttonBox)

        # Events
        buttonBox.accepted.connect(self.accept)
        buttonBox.rejected.connect(self.accept)
        advancedButton.clicked.connect(self.advanced)
        localButton.clicked.connect(self.local)
        remoteButton.clicked.connect(self.remote)
        self.table.doubleClicked.connect(self.edit)
        self.interfaceCB.clicked.connect(self.interface)

        self.setSizePolicy(QSizePolicy.Policy.Expanding, QSizePolicy.Policy.Expanding)
        self.table.setHorizontalScrollBarPolicy(Qt.ScrollBarPolicy.ScrollBarAlwaysOff)
        self.table.resizeColumnsToContents()
        self.table.verticalHeader().hide()
        self.button_height = buttonBox.sizeHint().height()
        if self.settings.directClick:
            self.interfaceCB.setChecked(True)
        self.returnValue: List[str] = []

    def sizeHint(self) -> QSize:
        height = (
            self.table.verticalHeader().length()
            + self.table.horizontalHeader().sizeHint().height()
            + self.button_height
            + self.interfaceCB.height()
            + 40
        )
        return QSize(self.width(), height)

    def get_single(self, i: int):
        # Provide items for the model in settings at range i
        # items are for including in model list for viewing
        name = self.settings.models[i]["name"]
        language = self.settings.models[i]["language"]
        size = self.settings.models[i]["size"]
        mclass = self.settings.models[i]["type"]
        version = self.settings.models[i]["version"]
        language_item = QStandardItem(self.tr(language))
        language_item.setFlags(language_item.flags() & ~Qt.ItemFlag.ItemIsEditable)
        name_item = QStandardItem(name)
        name_item.setFlags(name_item.flags() & ~Qt.ItemFlag.ItemIsEditable)
        size_item = QStandardItem(size)
        size_item.setFlags(size_item.flags() & ~Qt.ItemFlag.ItemIsEditable)
        version_item = QStandardItem(version)
        version_item.setFlags(version_item.flags() & ~Qt.ItemFlag.ItemIsEditable)
        class_item = QStandardItem(mclass)
        class_item.setFlags(class_item.flags() & ~Qt.ItemFlag.ItemIsEditable)
        return language_item, name_item, size_item, version_item, class_item

    def update_list(self, selected: int) -> None:
        n = len(self.settings.models)
        logging.debug(f"Updating table with {n} models")
        # previous_names_list = [self.list.data(self.list.index(i, 1)) for i in range(0, n)]
        self.list.layoutAboutToBeChanged.emit()
        self.list.removeRows(0, self.list.rowCount())
        for i in range(0, n):
            (
                language_item,
                name_item,
                size_item,
                version_item,
                class_item,
            ) = self.get_single(i)
            self.list.beginInsertRows(QModelIndex(), n, n)
            self.list.appendRow(
                [
                    language_item,
                    name_item,
                    version_item,
                    size_item,
                    class_item,
                ]
            )
            self.list.endInsertRows()
        self.table.resizeColumnsToContents()
        self.list.layoutChanged.emit()
        if selected is not None:
            self.table.selectRow(selected)

    def get_list(self):
        model_list = Models()  # type: ignore
        to_select = None
        n = len(self.settings.models)
        for i in range(0, n):
            (
                language_item,
                name_item,
                size_item,
                version_item,
                class_item,
            ) = self.get_single(i)
            model_list.appendRow(
                [
                    language_item,
                    name_item,
                    version_item,
                    size_item,
                    class_item,
                ]
            )
            if self.currentModel == name_item.text():
                to_select: int = i
        return model_list, to_select

    def interface(self):
        if self.interfaceCB.isChecked():
            self.settings.directClick = True
        else:
            self.settings.directClick = False

    def accept(self) -> None:
        i = 0
        modelName: str = ""
        for index in self.table.selectedIndexes():
            modelName = self.list.data(self.list.index(index.row(), 1))
        self.settings.save()
        self.returnValue = [modelName]
        self.close()

    def local(self) -> None:
        dialog = CustomUI(-1, self.settings)
        # rc contents the index of the edited or newly created model
        rc: int = dialog.exec()
        if rc:
            logging.debug(f"Model updated {rc}")
            self.update_list(rc - 1)

    def remote(self) -> None:
        if not os.path.exists(os.path.join(MODEL_USER_PATH, MODEL_LIST)):
            # We have to download the model list
            self.confirm_dl = ConfirmDownloadUI(
                self.tr(
                    "We will download the list of models from {}.\nDo you agree?".format(
                        MODELS_URL
                    )
                )
            )
            rc = self.confirm_dl.exec()
            if rc:
                url = os.path.join(MODELS_URL, MODEL_LIST)
                try:
                    urllib.request.urlretrieve(
                        url,
                        os.path.join(MODEL_USER_PATH, MODEL_LIST),
                    )
                except urllib.error.URLError:
                    logging.warning("Network unavailable or bad URL")
                    return
            else:
                return
        installed: List[str] = []
        n: int = len(self.settings.models)
        model_registred = False
        for i in range(0, n):
            installed.append(self.settings.models[i]["name"])
        dialog = DownloadPopup(self.settings, installed)
        rc = dialog.exec()
        if rc:
            n = len(self.settings.models)
            self.update_list(n - 1)

    def edit(self):
        for index in self.table.selectedIndexes():
            n: int = len(self.settings.models)
            for i in range(0, n):
                if self.settings.models[i]["name"] == self.list.data(
                    self.list.index(index.row(), 1)
                ):
                    break
            if i != n:
                logging.debug(
                    f"Found {i} for {self.list.data(self.list.index(index.row(), 1))}"
                )
                dialog = CustomUI(i, self.settings)
                dialog.ui.filePicker.setText(self.settings.models[i]["location"])
                dialog.ui.languageLineEdit.setText(self.settings.models[i]["language"])
                dialog.ui.nameLineEdit.setText(self.settings.models[i]["name"])
                dialog.ui.sizeLineEdit.setText(self.settings.models[i]["size"])
                dialog.ui.classLineEdit.setText(self.settings.models[i]["type"])
                dialog.ui.versionLineEdit.setText(self.settings.models[i]["version"])
                dialog.exec()
            else:
                logging.debug(
                    f"Not found index for {self.list.data(self.list.index(index.row(), 1))}"
                )
            # edit only one time, selected indexes contents all cells in the row
            break
        self.update_list(i)

    def advanced(self) -> None:
        # Display dialog for advanced settings
        advWindow = AdvancedUI()
        advWindow.ui.precommand.setText(self.settings.precommand)
        advWindow.ui.postcommand.setText(self.settings.postcommand)
        advWindow.ui.sampleRate.setText(str(self.settings.sampleRate))
        advWindow.ui.timeout.setValue(self.settings.timeout)
        advWindow.ui.idleTime.setValue(self.settings.idleTime)
        advWindow.ui.timeoutDisplay.setText(str(self.settings.timeout))
        advWindow.ui.idleDisplay.setText(str(self.settings.idleTime))
        advWindow.ui.punctuateDisplay.setText(str(self.settings.punctuate))
        advWindow.ui.punctuate.setValue(self.settings.punctuate)
        advWindow.ui.freecommand.setText(self.settings.freeCommand)
        advWindow.ui.env.setText(self.settings.env)
        advWindow.ui.keyboard_le.setText(self.settings.keyboard)
        advWindow.ui.tool_cb.setCurrentIndex(advWindow.ui.tool_cb.findText(self.settings.tool))
        if self.settings.fullSentence:
            advWindow.ui.fullSentence.setChecked(True)
        if self.settings.digits:
            advWindow.ui.digits.setChecked(True)
        if self.settings.useSeparator:
            advWindow.ui.useSeparator.setChecked(True)
        advWindow.ui.deviceName.addItem(self.tr("Default"), "default")
        i: int = 1
        chenv: Dict = os.environ.copy()
        chenv["LC_ALL"] = "C"
        p = run(["pactl", "list", "sources"], capture_output=True, text=True, env=chenv)
        sortie = p.stdout
        for m in re.finditer(
            "Name: (?P<name>.*)\n\s*Description: (?P<description>.*)", sortie
        ):
            advWindow.ui.deviceName.addItem(m.group("description"), m.group("name"))
            if self.settings.deviceName == m.group("name"):
                advWindow.ui.deviceName.setCurrentIndex(i)
            i += 1
        rc = advWindow.exec()
        if rc:
            # Save the values
            # precommand
            self.settings.precommand = advWindow.ui.precommand.text()
            # postcommand
            self.settings.postcommand = advWindow.ui.postcommand.text()
            # samplerate
            self.settings.sampleRate = int(advWindow.ui.sampleRate.text())
            # timeout
            self.settings.timeout = advWindow.ui.timeout.value()
            # idle time
            self.settings.idleTime = advWindow.ui.idleTime.value()
            # punctuate from previous timeout
            self.settings.punctuate = advWindow.ui.punctuate.value()
            self.settings.fullSentence = advWindow.ui.fullSentence.isChecked()
            self.settings.digits = advWindow.ui.digits.isChecked()
            self.settings.useSeparator = advWindow.ui.useSeparator.isChecked()
            self.settings.deviceName = advWindow.ui.deviceName.currentData()
            self.settings.freeCommand = advWindow.ui.freecommand.text()
            self.settings.env = advWindow.ui.env.text()
            self.settings.keyboard = advWindow.ui.keyboard_le.text()
            self.settings.tool = advWindow.ui.tool_cb.currentText()



class SystemTrayIcon(QSystemTrayIcon):
    def __init__(self, icon: QIcon, parent=None) -> None:
        QSystemTrayIcon.__init__(self, icon, parent)
        self.settings = Settings()
        menu = QMenu(parent)
        # single left click doesn't work in some environments. https://bugreports.qt.io/browse/QTBUG-55911
        # Thus by default we don't enable it, but add Start/Stop menu entries
        self.settings.load()
        if not self.settings.directClick:
            startAction = menu.addAction(self.tr("Start dictation"))
            stopAction = menu.addAction(self.tr("Stop dictation"))
            startAction.triggered.connect(self.start)
            stopAction.triggered.connect(self.stop)
        configAction = menu.addAction(self.tr("Configuration"))
        exitAction = menu.addAction(self.tr("Exit"))
        self.setContextMenu(menu)
        exitAction.triggered.connect(self.exit)
        configAction.triggered.connect(self.config)
        self.nomicro = QIcon.fromTheme("microphone-sensitivity-muted")
        if self.nomicro.isNull():
            self.nomicro = QIcon(":/icons/elograf/24/nomicro.png")
        self.micro = QIcon.fromTheme("audio-input-microphone")
        if self.micro.isNull():
            self.micro = QIcon(":/icons/elograf/24/micro.png")
        self.setIcon(self.nomicro)
        self.dictating = False
        self.activated.connect(lambda r: self.commute(r))

    def currentModel(self) -> Tuple[str, str]:
        # Return the model name selected in settings and its location path
        model: str = ""
        location: str = ""
        if self.settings.contains("Model/name"):
            model = self.settings.value("Model/name")
            n = len(self.settings.models)
            for i in range(0, n):
                if self.settings.models[i]["name"] == model:
                    location = self.settings.models[i]["location"]
                    break
        return model, location

    def exit(self) -> None:
        if self.dictating:
            self.stop_dictate()
        QCoreApplication.exit()

    def dictate(self) -> None:
        model, location = self.currentModel()
        if model == "":
            dialog = ConfigPopup("")
            dialog.exec()
            logging.info(f"Return {dialog.returnValue} with {dialog.returnValue[0]}.")
            if dialog.returnValue and dialog.returnValue[0] != "":
                self.settings.setValue("Model/name", dialog.returnValue[0])
                model, location = self.currentModel()
            else:
                logging.info("No model selected")
                self.dictating = False
                return
        logging.debug(f"Start dictation with model {model} located in {location}")
        kb_lang, _ = QApplication.inputMethod().locale().name().split("_")
        self.settings.load()
        if self.settings.precommand != "":
            cmd = self.settings.precommand.split()
            if len(cmd) != 0:
                Popen(cmd)
        cmd = ["nerd-dictation", "begin"]
        if self.settings.sampleRate != DEFAULT_RATE:
            cmd.append(f"sample-rate={self.settings.sampleRate}")
        if self.settings.timeout != 0:
            cmd.append(f"--timeout={self.settings.timeout}")
            # idle time
        if self.settings.idleTime != 0:
            cmd.append(f"--idle-time={float(self.settings.idleTime)/ 1000}")
        if self.settings.fullSentence:
            cmd.append("--full-sentence")
        if self.settings.punctuate != 0:
            cmd.append(f"--punctuate-from-previous-timeout={self.settings.punctuate}")
        if self.settings.digits:
            cmd.append("--numbers-as-digits")
        if self.settings.useSeparator:
            cmd.append("--numbers-use-separator")
        if self.settings.deviceName != "default":
            cmd.append(f"--pulse-device-name={self.settings.deviceName}")
        if self.settings.freeCommand != "":
            cmd.append(self.settings.freeCommand)
        env: Dict = os.environ.copy()
        if self.settings.env != "":
            try:
                for variable in self.settings.env.split(" "):
                    key, value = variable.split("=")
                    env[key] = value
            except:
                logging.warn("Environment variables should be in the form key1=value1 key2=value2")
        if self.settings.tool == "DOTOOL":
            if self.settings.keyboard != "":
                env["DOTOOL_XKB_LAYOUT"] = self.settings.keyboard
            cmd.append("--simulate-input-tool=DOTOOL")
        cmd.append(f"--vosk-model-dir={location}")
        cmd.append("--output=SIMULATE_INPUT")
        cmd.append("--continuous")
        if os.name != "posix":
            cmd.append("--input-method=pynput")
        logging.debug(
            "Starting nerd-dictation with the command {}".format(" ".join(cmd))
        )
        self.dictate_process = Popen(cmd, env=env)
        self.setIcon(self.micro)
        # A timer to watch the state of the process and update the icon
        self.processWatch = QTimer()
        self.processWatch.timeout.connect(self.watch)
        self.processWatch.start(3000)

    def watch(self):
        poll = self.dictate_process.poll()
        if poll != None and self.dictating:
            self.stop_dictate()
            self.dictating = False
            self.processWatch.stop()

    def stop_dictate(self) -> None:
        logging.debug("Stopping nerd-dictation")
        Popen(
            [
                "nerd-dictation",
                "end",
            ]
        )
        self.setIcon(self.nomicro)
        if hasattr(self.settings, "postcommand"):
            if self.settings.postcommand:
                Popen(self.settings.postcommand.split())

    def commute(self, reason) -> None:
        logging.debug(f"Commute dictation {'off' if self.dictating else 'on'}")
        if reason != QSystemTrayIcon.ActivationReason.Context:
            if self.dictating:
                self.stop_dictate()
                self.dictating = False
            else:
                self.dictating = True
                self.dictate()

    def start(self) -> None:
        logging.debug(f"Start dictation")
        if not self.dictating:
            self.dictating = True
            self.dictate()
        else:
            print("Dictation already started")

    def stop(self) -> None:
        logging.debug(f"Stop dictation")
        if self.dictating:
            self.stop_dictate()
        self.dictating = False

    def config(self) -> None:
        model, _ = self.currentModel()
        dialog = ConfigPopup(os.path.basename(model))
        dialog.exec()
        if dialog.returnValue:
            self.setModel(dialog.returnValue[0])
        self.settings.load()

    def setModel(self, model: str) -> None:
        self.settings.setValue("Model/name", model)
        if self.dictating:
            logging.debug("Reload dictate process")
            self.stop_dictate()
            self.dictate()


def main() -> None:
    parser = argparse.ArgumentParser(
        description="Place an icon in systray to launch offline speech recognition."
    )
    parser.add_argument("-l", "--log", help="specify the log level ", dest="loglevel")
    args = parser.parse_args()
    if args.loglevel is not None:
        numeric_level = getattr(logging, args.loglevel.upper(), None)
    else:
        numeric_level = logging.INFO
    if not isinstance(numeric_level, int):
        raise ValueError("Invalid log level: %s" % args.loglevel)
    logging.basicConfig(level=numeric_level)
    app = QApplication(sys.argv)
    # don't close application when closing setting window)
    app.setQuitOnLastWindowClosed(False)
    LOCAL_DIR = os.path.dirname(os.path.realpath(__file__))
    locale = QLocale.system().name()
    qtTranslator = QTranslator()
    if qtTranslator.load(
        "qt_" + locale,
        QLibraryInfo.path(QLibraryInfo.LibraryPath.TranslationsPath),
    ):
        app.installTranslator(qtTranslator)
    appTranslator = QTranslator()
    if appTranslator.load("elograf_" + locale, os.path.join(LOCAL_DIR, "translations")):
        app.installTranslator(appTranslator)

    w = QWidget()
    trayIcon = SystemTrayIcon(QIcon(":/icons/elograf/24/nomicro.png"), w)

    trayIcon.show()
    exit(app.exec())


if __name__ == "__main__":
    main()<|MERGE_RESOLUTION|>--- conflicted
+++ resolved
@@ -14,13 +14,8 @@
 import urllib.request, urllib.error
 import logging
 import argparse
-<<<<<<< HEAD
-from PyQt6.QtGui import QIcon, QStandardItemModel, QStandardItem
+from PyQt6.QtGui import QIcon, QStandardItemModel, QStandardItem, QInputMethod
 from PyQt6.QtCore import (
-=======
-from PyQt5.QtGui import QIcon, QStandardItemModel, QStandardItem, QInputMethod
-from PyQt5.QtCore import (
->>>>>>> fa2d9f4e
     QCoreApplication,
     QDir,
     QLibraryInfo,
