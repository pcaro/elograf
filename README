Elograf

This program is an utility for launching and configuring nerd-dictation for voice recognition.

Usage

It is intended to be launched at start of the desktop environnement to display an icon in the icons tray. Use your favorite desktop settings manager to add the command 'elograf' launched at start.

The icon when pressed with right click has a menu with command to start and stop the dictation. It has also an entry to configure the model and other options.

When selecting the option "Active direct click on icon", and after a restart, a click on the icon launches nerd-dictation. A new press stops it. With right click, the utility can be exited or configured.

The icon reflects the state of the dictation.

The configuration dialogue contains a table list of all models which are installed on the system and which can be selected.
Models can be directly downloaded from alphacei website and stored either in the user or system space. For storing in the system space, root credentials are asked through polkit mechanism.
You can also select a directory where a model resides. You have to give it a unique name.
The configuration dialog is displayed if no model has been set previously.
In Advanced dialogue, you can set an optionnal precommand which is launched before nerd-dictation itself. Another line is for optionnal postcommand which is launched after nerd-dictation is stopped.
You can also select or define some options which are passed to nerd-dictation.
You can select the input simulation tool in XDOTOOL (used by default) and DOTOOL. DOTOOL should be used for Wayland environment and you have to specify the keyboord layout code with a two letters code like 'fr' or 'de' if you don't use the 'us' layout.

The start can take a long time, according to the size of the model.

Installation
<<<<<<< HEAD
In command line, as root for system wide installation, or as user for a local installation
pip install .
In case of local installation, be sure that ~/.local/bin is in the PATH variable.
nerd-dictation is not included and needs to be installed separately.
Python modules requirements:
- ujson
- Qt6
=======
In command line, as root or as user:
pip install .
In case of installation as user, be sure that ~/.local/bin is in the PATH variable.
nerd-dictation is not included and needs to be installed separately.
Python modules requirements:
- ujson
- pyqt5 (the name depends of your distribution)
>>>>>>> fa2d9f4e

Under the hood

This tool is written in Python 3 and use Qt6.
Configuration file is ~/.config/Elograf/Elograf.conf
In user space, models are stored in ~/.config/vosk-models
In system space, models are stored in /usr/share/vosk-models
Translations files are expected in /usr/share/elograf/translations<|MERGE_RESOLUTION|>--- conflicted
+++ resolved
@@ -23,7 +23,6 @@
 The start can take a long time, according to the size of the model.
 
 Installation
-<<<<<<< HEAD
 In command line, as root for system wide installation, or as user for a local installation
 pip install .
 In case of local installation, be sure that ~/.local/bin is in the PATH variable.
@@ -31,15 +30,6 @@
 Python modules requirements:
 - ujson
 - Qt6
-=======
-In command line, as root or as user:
-pip install .
-In case of installation as user, be sure that ~/.local/bin is in the PATH variable.
-nerd-dictation is not included and needs to be installed separately.
-Python modules requirements:
-- ujson
-- pyqt5 (the name depends of your distribution)
->>>>>>> fa2d9f4e
 
 Under the hood
 
